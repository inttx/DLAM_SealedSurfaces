--- conflicted
+++ resolved
@@ -34,88 +34,6 @@
   },
   {
    "cell_type": "code",
-<<<<<<< HEAD
-   "execution_count": 1,
-   "outputs": [
-    {
-     "name": "stdout",
-     "output_type": "stream",
-     "text": [
-      "Requirement already satisfied: rasterio in ./venv/lib/python3.12/site-packages (from -r requirements.txt (line 1)) (1.4.3)\r\n",
-      "Requirement already satisfied: torch in ./venv/lib/python3.12/site-packages (from -r requirements.txt (line 2)) (2.8.0)\r\n",
-      "Requirement already satisfied: torchvision in ./venv/lib/python3.12/site-packages (from -r requirements.txt (line 3)) (0.23.0)\r\n",
-      "Requirement already satisfied: tqdm in ./venv/lib/python3.12/site-packages (from -r requirements.txt (line 4)) (4.67.1)\r\n",
-      "Requirement already satisfied: transformers in ./venv/lib/python3.12/site-packages (from -r requirements.txt (line 5)) (4.55.0)\r\n",
-      "Requirement already satisfied: matplotlib in ./venv/lib/python3.12/site-packages (from -r requirements.txt (line 6)) (3.10.5)\r\n",
-      "Requirement already satisfied: albumentations in ./venv/lib/python3.12/site-packages (from -r requirements.txt (line 7)) (2.0.8)\r\n",
-      "Requirement already satisfied: affine in ./venv/lib/python3.12/site-packages (from rasterio->-r requirements.txt (line 1)) (2.4.0)\r\n",
-      "Requirement already satisfied: attrs in ./venv/lib/python3.12/site-packages (from rasterio->-r requirements.txt (line 1)) (25.3.0)\r\n",
-      "Requirement already satisfied: certifi in ./venv/lib/python3.12/site-packages (from rasterio->-r requirements.txt (line 1)) (2025.8.3)\r\n",
-      "Requirement already satisfied: click>=4.0 in ./venv/lib/python3.12/site-packages (from rasterio->-r requirements.txt (line 1)) (8.2.1)\r\n",
-      "Requirement already satisfied: cligj>=0.5 in ./venv/lib/python3.12/site-packages (from rasterio->-r requirements.txt (line 1)) (0.7.2)\r\n",
-      "Requirement already satisfied: numpy>=1.24 in ./venv/lib/python3.12/site-packages (from rasterio->-r requirements.txt (line 1)) (2.2.6)\r\n",
-      "Requirement already satisfied: click-plugins in ./venv/lib/python3.12/site-packages (from rasterio->-r requirements.txt (line 1)) (1.1.1.2)\r\n",
-      "Requirement already satisfied: pyparsing in ./venv/lib/python3.12/site-packages (from rasterio->-r requirements.txt (line 1)) (3.2.3)\r\n",
-      "Requirement already satisfied: filelock in ./venv/lib/python3.12/site-packages (from torch->-r requirements.txt (line 2)) (3.18.0)\r\n",
-      "Requirement already satisfied: typing-extensions>=4.10.0 in ./venv/lib/python3.12/site-packages (from torch->-r requirements.txt (line 2)) (4.14.1)\r\n",
-      "Requirement already satisfied: setuptools in ./venv/lib/python3.12/site-packages (from torch->-r requirements.txt (line 2)) (80.9.0)\r\n",
-      "Requirement already satisfied: sympy>=1.13.3 in ./venv/lib/python3.12/site-packages (from torch->-r requirements.txt (line 2)) (1.14.0)\r\n",
-      "Requirement already satisfied: networkx in ./venv/lib/python3.12/site-packages (from torch->-r requirements.txt (line 2)) (3.5)\r\n",
-      "Requirement already satisfied: jinja2 in ./venv/lib/python3.12/site-packages (from torch->-r requirements.txt (line 2)) (3.1.6)\r\n",
-      "Requirement already satisfied: fsspec in ./venv/lib/python3.12/site-packages (from torch->-r requirements.txt (line 2)) (2025.7.0)\r\n",
-      "Requirement already satisfied: nvidia-cuda-nvrtc-cu12==12.8.93 in ./venv/lib/python3.12/site-packages (from torch->-r requirements.txt (line 2)) (12.8.93)\r\n",
-      "Requirement already satisfied: nvidia-cuda-runtime-cu12==12.8.90 in ./venv/lib/python3.12/site-packages (from torch->-r requirements.txt (line 2)) (12.8.90)\r\n",
-      "Requirement already satisfied: nvidia-cuda-cupti-cu12==12.8.90 in ./venv/lib/python3.12/site-packages (from torch->-r requirements.txt (line 2)) (12.8.90)\r\n",
-      "Requirement already satisfied: nvidia-cudnn-cu12==9.10.2.21 in ./venv/lib/python3.12/site-packages (from torch->-r requirements.txt (line 2)) (9.10.2.21)\r\n",
-      "Requirement already satisfied: nvidia-cublas-cu12==12.8.4.1 in ./venv/lib/python3.12/site-packages (from torch->-r requirements.txt (line 2)) (12.8.4.1)\r\n",
-      "Requirement already satisfied: nvidia-cufft-cu12==11.3.3.83 in ./venv/lib/python3.12/site-packages (from torch->-r requirements.txt (line 2)) (11.3.3.83)\r\n",
-      "Requirement already satisfied: nvidia-curand-cu12==10.3.9.90 in ./venv/lib/python3.12/site-packages (from torch->-r requirements.txt (line 2)) (10.3.9.90)\r\n",
-      "Requirement already satisfied: nvidia-cusolver-cu12==11.7.3.90 in ./venv/lib/python3.12/site-packages (from torch->-r requirements.txt (line 2)) (11.7.3.90)\r\n",
-      "Requirement already satisfied: nvidia-cusparse-cu12==12.5.8.93 in ./venv/lib/python3.12/site-packages (from torch->-r requirements.txt (line 2)) (12.5.8.93)\r\n",
-      "Requirement already satisfied: nvidia-cusparselt-cu12==0.7.1 in ./venv/lib/python3.12/site-packages (from torch->-r requirements.txt (line 2)) (0.7.1)\r\n",
-      "Requirement already satisfied: nvidia-nccl-cu12==2.27.3 in ./venv/lib/python3.12/site-packages (from torch->-r requirements.txt (line 2)) (2.27.3)\r\n",
-      "Requirement already satisfied: nvidia-nvtx-cu12==12.8.90 in ./venv/lib/python3.12/site-packages (from torch->-r requirements.txt (line 2)) (12.8.90)\r\n",
-      "Requirement already satisfied: nvidia-nvjitlink-cu12==12.8.93 in ./venv/lib/python3.12/site-packages (from torch->-r requirements.txt (line 2)) (12.8.93)\r\n",
-      "Requirement already satisfied: nvidia-cufile-cu12==1.13.1.3 in ./venv/lib/python3.12/site-packages (from torch->-r requirements.txt (line 2)) (1.13.1.3)\r\n",
-      "Requirement already satisfied: triton==3.4.0 in ./venv/lib/python3.12/site-packages (from torch->-r requirements.txt (line 2)) (3.4.0)\r\n",
-      "Requirement already satisfied: pillow!=8.3.*,>=5.3.0 in ./venv/lib/python3.12/site-packages (from torchvision->-r requirements.txt (line 3)) (11.3.0)\r\n",
-      "Requirement already satisfied: huggingface-hub<1.0,>=0.34.0 in ./venv/lib/python3.12/site-packages (from transformers->-r requirements.txt (line 5)) (0.34.4)\r\n",
-      "Requirement already satisfied: packaging>=20.0 in ./venv/lib/python3.12/site-packages (from transformers->-r requirements.txt (line 5)) (25.0)\r\n",
-      "Requirement already satisfied: pyyaml>=5.1 in ./venv/lib/python3.12/site-packages (from transformers->-r requirements.txt (line 5)) (6.0.2)\r\n",
-      "Requirement already satisfied: regex!=2019.12.17 in ./venv/lib/python3.12/site-packages (from transformers->-r requirements.txt (line 5)) (2025.7.34)\r\n",
-      "Requirement already satisfied: requests in ./venv/lib/python3.12/site-packages (from transformers->-r requirements.txt (line 5)) (2.32.4)\r\n",
-      "Requirement already satisfied: tokenizers<0.22,>=0.21 in ./venv/lib/python3.12/site-packages (from transformers->-r requirements.txt (line 5)) (0.21.4)\r\n",
-      "Requirement already satisfied: safetensors>=0.4.3 in ./venv/lib/python3.12/site-packages (from transformers->-r requirements.txt (line 5)) (0.6.2)\r\n",
-      "Requirement already satisfied: contourpy>=1.0.1 in ./venv/lib/python3.12/site-packages (from matplotlib->-r requirements.txt (line 6)) (1.3.3)\r\n",
-      "Requirement already satisfied: cycler>=0.10 in ./venv/lib/python3.12/site-packages (from matplotlib->-r requirements.txt (line 6)) (0.12.1)\r\n",
-      "Requirement already satisfied: fonttools>=4.22.0 in ./venv/lib/python3.12/site-packages (from matplotlib->-r requirements.txt (line 6)) (4.59.0)\r\n",
-      "Requirement already satisfied: kiwisolver>=1.3.1 in ./venv/lib/python3.12/site-packages (from matplotlib->-r requirements.txt (line 6)) (1.4.9)\r\n",
-      "Requirement already satisfied: python-dateutil>=2.7 in ./venv/lib/python3.12/site-packages (from matplotlib->-r requirements.txt (line 6)) (2.9.0.post0)\r\n",
-      "Requirement already satisfied: scipy>=1.10.0 in ./venv/lib/python3.12/site-packages (from albumentations->-r requirements.txt (line 7)) (1.16.1)\r\n",
-      "Requirement already satisfied: pydantic>=2.9.2 in ./venv/lib/python3.12/site-packages (from albumentations->-r requirements.txt (line 7)) (2.11.9)\r\n",
-      "Requirement already satisfied: albucore==0.0.24 in ./venv/lib/python3.12/site-packages (from albumentations->-r requirements.txt (line 7)) (0.0.24)\r\n",
-      "Requirement already satisfied: opencv-python-headless>=4.9.0.80 in ./venv/lib/python3.12/site-packages (from albumentations->-r requirements.txt (line 7)) (4.12.0.88)\r\n",
-      "Requirement already satisfied: stringzilla>=3.10.4 in ./venv/lib/python3.12/site-packages (from albucore==0.0.24->albumentations->-r requirements.txt (line 7)) (4.0.7)\r\n",
-      "Requirement already satisfied: simsimd>=5.9.2 in ./venv/lib/python3.12/site-packages (from albucore==0.0.24->albumentations->-r requirements.txt (line 7)) (6.5.3)\r\n",
-      "Requirement already satisfied: hf-xet<2.0.0,>=1.1.3 in ./venv/lib/python3.12/site-packages (from huggingface-hub<1.0,>=0.34.0->transformers->-r requirements.txt (line 5)) (1.1.7)\r\n",
-      "Requirement already satisfied: annotated-types>=0.6.0 in ./venv/lib/python3.12/site-packages (from pydantic>=2.9.2->albumentations->-r requirements.txt (line 7)) (0.7.0)\r\n",
-      "Requirement already satisfied: pydantic-core==2.33.2 in ./venv/lib/python3.12/site-packages (from pydantic>=2.9.2->albumentations->-r requirements.txt (line 7)) (2.33.2)\r\n",
-      "Requirement already satisfied: typing-inspection>=0.4.0 in ./venv/lib/python3.12/site-packages (from pydantic>=2.9.2->albumentations->-r requirements.txt (line 7)) (0.4.1)\r\n",
-      "Requirement already satisfied: six>=1.5 in ./venv/lib/python3.12/site-packages (from python-dateutil>=2.7->matplotlib->-r requirements.txt (line 6)) (1.17.0)\r\n",
-      "Requirement already satisfied: mpmath<1.4,>=1.1.0 in ./venv/lib/python3.12/site-packages (from sympy>=1.13.3->torch->-r requirements.txt (line 2)) (1.3.0)\r\n",
-      "Requirement already satisfied: MarkupSafe>=2.0 in ./venv/lib/python3.12/site-packages (from jinja2->torch->-r requirements.txt (line 2)) (3.0.2)\r\n",
-      "Requirement already satisfied: charset_normalizer<4,>=2 in ./venv/lib/python3.12/site-packages (from requests->transformers->-r requirements.txt (line 5)) (3.4.3)\r\n",
-      "Requirement already satisfied: idna<4,>=2.5 in ./venv/lib/python3.12/site-packages (from requests->transformers->-r requirements.txt (line 5)) (3.10)\r\n",
-      "Requirement already satisfied: urllib3<3,>=1.21.1 in ./venv/lib/python3.12/site-packages (from requests->transformers->-r requirements.txt (line 5)) (2.5.0)\r\n",
-      "\r\n",
-      "\u001B[1m[\u001B[0m\u001B[34;49mnotice\u001B[0m\u001B[1;39;49m]\u001B[0m\u001B[39;49m A new release of pip is available: \u001B[0m\u001B[31;49m23.2.1\u001B[0m\u001B[39;49m -> \u001B[0m\u001B[32;49m25.2\u001B[0m\r\n",
-      "\u001B[1m[\u001B[0m\u001B[34;49mnotice\u001B[0m\u001B[1;39;49m]\u001B[0m\u001B[39;49m To update, run: \u001B[0m\u001B[32;49mpip install --upgrade pip\u001B[0m\r\n",
-      "/home/janina/PycharmProjects/DLAM_SealedSurfaces/src\n"
-     ]
-    }
-   ],
-=======
->>>>>>> cb092920
    "source": [
     "!pip install -r requirements.txt\n",
     "%cd src"
@@ -123,13 +41,8 @@
    "metadata": {
     "collapsed": false,
     "ExecuteTime": {
-<<<<<<< HEAD
-     "end_time": "2025-09-15T18:48:00.703692037Z",
-     "start_time": "2025-09-15T18:47:59.064137207Z"
-=======
      "end_time": "2025-09-15T19:44:50.919627Z",
      "start_time": "2025-09-15T19:44:10.343768Z"
->>>>>>> cb092920
     }
    },
    "id": "25f323fd92b4d052",
@@ -391,11 +304,6 @@
   },
   {
    "cell_type": "code",
-<<<<<<< HEAD
-   "execution_count": 2,
-   "outputs": [],
-=======
->>>>>>> cb092920
    "source": [
     "from settings import *\n",
     "from dataset import PotsdamDataset, get_data_loaders\n",
@@ -405,13 +313,8 @@
    "metadata": {
     "collapsed": false,
     "ExecuteTime": {
-<<<<<<< HEAD
-     "end_time": "2025-09-15T18:48:06.578032041Z",
-     "start_time": "2025-09-15T18:48:02.433177375Z"
-=======
      "end_time": "2025-09-15T19:45:11.050611Z",
      "start_time": "2025-09-15T19:45:10.985114Z"
->>>>>>> cb092920
     }
    },
    "id": "initial_id",
@@ -433,7 +336,7 @@
   },
   {
    "cell_type": "code",
-   "execution_count": 3,
+   "execution_count": 4,
    "outputs": [],
    "source": [
     "try:\n",
@@ -456,43 +359,30 @@
    "metadata": {
     "collapsed": false,
     "ExecuteTime": {
-     "end_time": "2025-09-15T18:48:07.134889828Z",
-     "start_time": "2025-09-15T18:48:07.123052337Z"
+     "end_time": "2025-08-13T22:58:44.663292680Z",
+     "start_time": "2025-08-13T22:58:44.659566729Z"
     }
    },
    "id": "de7835d6a5e58021"
   },
   {
    "cell_type": "code",
-   "execution_count": 12,
-   "outputs": [
-    {
-     "name": "stdout",
-     "output_type": "stream",
-     "text": [
-      "6\n"
-     ]
-    }
-   ],
+   "execution_count": 5,
+   "outputs": [],
    "source": [
     "# Hyperparameters\n",
     "patch_size = 250\n",
     "stride = 250\n",
     "batch_size = 8\n",
-<<<<<<< HEAD
-    "num_classes = PotsdamDataset.get_num_classes(mode=\"single\")\n",
-    "class_names = PotsdamDataset.CLASS_NAMES_SINGLE"
-=======
     "classification_mode = \"single\" # or \"combined\"\n",
     "num_classes = PotsdamDataset.get_num_classes(classification_mode)\n",
     "class_names = PotsdamDataset.CLASS_NAMES_SINGLE if classification_mode == \"single\" else PotsdamDataset.CLASS_NAMES_COMBINED"
->>>>>>> cb092920
-   ],
-   "metadata": {
-    "collapsed": false,
-    "ExecuteTime": {
-     "end_time": "2025-09-15T18:59:27.732020508Z",
-     "start_time": "2025-09-15T18:59:27.719375560Z"
+   ],
+   "metadata": {
+    "collapsed": false,
+    "ExecuteTime": {
+     "end_time": "2025-08-13T22:58:44.672922068Z",
+     "start_time": "2025-08-13T22:58:44.661608879Z"
     }
    },
    "id": "407e56ab6bb98f35"
@@ -574,66 +464,96 @@
   },
   {
    "cell_type": "code",
-   "execution_count": 16,
+   "execution_count": 5,
    "outputs": [
     {
      "name": "stderr",
      "output_type": "stream",
      "text": [
-      "Building index: 100%|██████████| 24/24 [00:00<00:00, 260111.88it/s]\n",
-      "Building index: 100%|██████████| 24/24 [00:00<00:00, 180400.17it/s]\n",
-      "Building index: 100%|██████████| 24/24 [00:00<00:00, 142784.82it/s]\n",
-      "Building index: 100%|██████████| 24/24 [00:00<00:00, 104639.60it/s]\n",
-      "Evaluating: 100%|██████████| 274/274 [08:52<00:00,  1.94s/it]\n"
+      "Building index: 100%|██████████| 24/24 [00:00<00:00, 304118.72it/s]\n",
+      "Evaluating:   0%|          | 1/274 [00:02<10:08,  2.23s/it]"
      ]
     },
     {
      "name": "stdout",
      "output_type": "stream",
      "text": [
-      "Evaluation completed.\n",
-      "Pixel Accuracy: 0.8661\n",
-      "Mean IoU: 0.7236\n",
-      "Per-class IoU:\n",
-      "  Class 0: 0.7934\n",
-      "  Class 1: 0.8893\n",
-      "  Class 2: 0.7493\n",
-      "  Class 3: 0.7040\n",
-      "  Class 4: 0.7006\n",
-      "  Class 5: 0.5048\n"
-     ]
-    }
-   ],
-   "source": [
-<<<<<<< HEAD
-=======
+      "Logits shape: torch.Size([8, 6, 250, 250]), Labels shape: torch.Size([8, 250, 250])\n",
+      "Predictions shape: torch.Size([8, 250, 250])\n"
+     ]
+    },
+    {
+     "name": "stderr",
+     "output_type": "stream",
+     "text": [
+      "Evaluating:   1%|          | 2/274 [00:04<10:09,  2.24s/it]"
+     ]
+    },
+    {
+     "name": "stdout",
+     "output_type": "stream",
+     "text": [
+      "Logits shape: torch.Size([8, 6, 250, 250]), Labels shape: torch.Size([8, 250, 250])\n",
+      "Predictions shape: torch.Size([8, 250, 250])\n"
+     ]
+    },
+    {
+     "name": "stderr",
+     "output_type": "stream",
+     "text": [
+      "Evaluating:   1%|          | 2/274 [00:05<13:08,  2.90s/it]\n"
+     ]
+    },
+    {
+     "ename": "KeyboardInterrupt",
+     "evalue": "",
+     "output_type": "error",
+     "traceback": [
+      "\u001B[31m---------------------------------------------------------------------------\u001B[39m",
+      "\u001B[31mKeyboardInterrupt\u001B[39m                         Traceback (most recent call last)",
+      "\u001B[36mCell\u001B[39m\u001B[36m \u001B[39m\u001B[32mIn[5]\u001B[39m\u001B[32m, line 6\u001B[39m\n\u001B[32m      2\u001B[39m train_loader, val_loader, test_loader = get_data_loaders(dataset, [\u001B[32m0.8\u001B[39m, \u001B[32m0.1\u001B[39m, \u001B[32m0.1\u001B[39m] ,batch_size)\n\u001B[32m      4\u001B[39m model = get_trained_deeplabv3_resnet101(model_path=\u001B[33m'\u001B[39m\u001B[33m../models/deeplabv3_resnet101.pth\u001B[39m\u001B[33m'\u001B[39m, num_classes=\u001B[32m6\u001B[39m, device=DEVICE)\n\u001B[32m----> \u001B[39m\u001B[32m6\u001B[39m \u001B[43mevaluate_segmentation\u001B[49m\u001B[43m(\u001B[49m\u001B[43mmodel\u001B[49m\u001B[43m=\u001B[49m\u001B[43mmodel\u001B[49m\u001B[43m,\u001B[49m\u001B[43m \u001B[49m\u001B[43mdata_loader\u001B[49m\u001B[43m=\u001B[49m\u001B[43mtest_loader\u001B[49m\u001B[43m,\u001B[49m\u001B[43m \u001B[49m\u001B[43mdevice\u001B[49m\u001B[43m=\u001B[49m\u001B[43mDEVICE\u001B[49m\u001B[43m,\u001B[49m\u001B[43m \u001B[49m\u001B[43mmodel_type\u001B[49m\u001B[43m=\u001B[49m\u001B[33;43m'\u001B[39;49m\u001B[33;43mDeepLabV3\u001B[39;49m\u001B[33;43m'\u001B[39;49m\u001B[43m,\u001B[49m\u001B[43m \u001B[49m\u001B[43mnum_classes\u001B[49m\u001B[43m=\u001B[49m\u001B[43mnum_classes\u001B[49m\u001B[43m,\u001B[49m\u001B[43m \u001B[49m\u001B[43mpatch_size\u001B[49m\u001B[43m=\u001B[49m\u001B[43mpatch_size\u001B[49m\u001B[43m,\u001B[49m\u001B[43m \u001B[49m\u001B[43meval_path\u001B[49m\u001B[43m=\u001B[49m\u001B[43mEVAL_PATH\u001B[49m\u001B[43m \u001B[49m\u001B[43m+\u001B[49m\u001B[43m \u001B[49m\u001B[33;43m'\u001B[39;49m\u001B[33;43mdeeplabv3_resnet101.png\u001B[39;49m\u001B[33;43m'\u001B[39;49m\u001B[43m)\u001B[49m\n",
+      "\u001B[36mFile \u001B[39m\u001B[32m~/PycharmProjects/DLAM_SealedSurfaces/src/evaluate.py:55\u001B[39m, in \u001B[36mevaluate_segmentation\u001B[39m\u001B[34m(model, data_loader, device, model_type, num_classes, patch_size, eval_path)\u001B[39m\n\u001B[32m     53\u001B[39m     logits = F.interpolate(logits, size=(y.shape[\u001B[32m1\u001B[39m], y.shape[\u001B[32m2\u001B[39m]), mode=\u001B[33m'\u001B[39m\u001B[33mbilinear\u001B[39m\u001B[33m'\u001B[39m, align_corners=\u001B[38;5;28;01mFalse\u001B[39;00m)\n\u001B[32m     54\u001B[39m \u001B[38;5;28;01melse\u001B[39;00m:\n\u001B[32m---> \u001B[39m\u001B[32m55\u001B[39m     logits = \u001B[43mmodel\u001B[49m\u001B[43m(\u001B[49m\u001B[43mX\u001B[49m\u001B[43m)\u001B[49m\n\u001B[32m     56\u001B[39m     \u001B[38;5;28;01mif\u001B[39;00m model_type == \u001B[33m'\u001B[39m\u001B[33mDeepLabV3\u001B[39m\u001B[33m'\u001B[39m:\n\u001B[32m     57\u001B[39m         logits = logits[\u001B[33m'\u001B[39m\u001B[33mout\u001B[39m\u001B[33m'\u001B[39m]\n",
+      "\u001B[36mFile \u001B[39m\u001B[32m~/PycharmProjects/DLAM_SealedSurfaces/venv/lib/python3.12/site-packages/torch/nn/modules/module.py:1773\u001B[39m, in \u001B[36mModule._wrapped_call_impl\u001B[39m\u001B[34m(self, *args, **kwargs)\u001B[39m\n\u001B[32m   1771\u001B[39m     \u001B[38;5;28;01mreturn\u001B[39;00m \u001B[38;5;28mself\u001B[39m._compiled_call_impl(*args, **kwargs)  \u001B[38;5;66;03m# type: ignore[misc]\u001B[39;00m\n\u001B[32m   1772\u001B[39m \u001B[38;5;28;01melse\u001B[39;00m:\n\u001B[32m-> \u001B[39m\u001B[32m1773\u001B[39m     \u001B[38;5;28;01mreturn\u001B[39;00m \u001B[38;5;28;43mself\u001B[39;49m\u001B[43m.\u001B[49m\u001B[43m_call_impl\u001B[49m\u001B[43m(\u001B[49m\u001B[43m*\u001B[49m\u001B[43margs\u001B[49m\u001B[43m,\u001B[49m\u001B[43m \u001B[49m\u001B[43m*\u001B[49m\u001B[43m*\u001B[49m\u001B[43mkwargs\u001B[49m\u001B[43m)\u001B[49m\n",
+      "\u001B[36mFile \u001B[39m\u001B[32m~/PycharmProjects/DLAM_SealedSurfaces/venv/lib/python3.12/site-packages/torch/nn/modules/module.py:1784\u001B[39m, in \u001B[36mModule._call_impl\u001B[39m\u001B[34m(self, *args, **kwargs)\u001B[39m\n\u001B[32m   1779\u001B[39m \u001B[38;5;66;03m# If we don't have any hooks, we want to skip the rest of the logic in\u001B[39;00m\n\u001B[32m   1780\u001B[39m \u001B[38;5;66;03m# this function, and just call forward.\u001B[39;00m\n\u001B[32m   1781\u001B[39m \u001B[38;5;28;01mif\u001B[39;00m \u001B[38;5;129;01mnot\u001B[39;00m (\u001B[38;5;28mself\u001B[39m._backward_hooks \u001B[38;5;129;01mor\u001B[39;00m \u001B[38;5;28mself\u001B[39m._backward_pre_hooks \u001B[38;5;129;01mor\u001B[39;00m \u001B[38;5;28mself\u001B[39m._forward_hooks \u001B[38;5;129;01mor\u001B[39;00m \u001B[38;5;28mself\u001B[39m._forward_pre_hooks\n\u001B[32m   1782\u001B[39m         \u001B[38;5;129;01mor\u001B[39;00m _global_backward_pre_hooks \u001B[38;5;129;01mor\u001B[39;00m _global_backward_hooks\n\u001B[32m   1783\u001B[39m         \u001B[38;5;129;01mor\u001B[39;00m _global_forward_hooks \u001B[38;5;129;01mor\u001B[39;00m _global_forward_pre_hooks):\n\u001B[32m-> \u001B[39m\u001B[32m1784\u001B[39m     \u001B[38;5;28;01mreturn\u001B[39;00m \u001B[43mforward_call\u001B[49m\u001B[43m(\u001B[49m\u001B[43m*\u001B[49m\u001B[43margs\u001B[49m\u001B[43m,\u001B[49m\u001B[43m \u001B[49m\u001B[43m*\u001B[49m\u001B[43m*\u001B[49m\u001B[43mkwargs\u001B[49m\u001B[43m)\u001B[49m\n\u001B[32m   1786\u001B[39m result = \u001B[38;5;28;01mNone\u001B[39;00m\n\u001B[32m   1787\u001B[39m called_always_called_hooks = \u001B[38;5;28mset\u001B[39m()\n",
+      "\u001B[36mFile \u001B[39m\u001B[32m~/PycharmProjects/DLAM_SealedSurfaces/venv/lib/python3.12/site-packages/torchvision/models/segmentation/_utils.py:23\u001B[39m, in \u001B[36m_SimpleSegmentationModel.forward\u001B[39m\u001B[34m(self, x)\u001B[39m\n\u001B[32m     21\u001B[39m input_shape = x.shape[-\u001B[32m2\u001B[39m:]\n\u001B[32m     22\u001B[39m \u001B[38;5;66;03m# contract: features is a dict of tensors\u001B[39;00m\n\u001B[32m---> \u001B[39m\u001B[32m23\u001B[39m features = \u001B[38;5;28;43mself\u001B[39;49m\u001B[43m.\u001B[49m\u001B[43mbackbone\u001B[49m\u001B[43m(\u001B[49m\u001B[43mx\u001B[49m\u001B[43m)\u001B[49m\n\u001B[32m     25\u001B[39m result = OrderedDict()\n\u001B[32m     26\u001B[39m x = features[\u001B[33m\"\u001B[39m\u001B[33mout\u001B[39m\u001B[33m\"\u001B[39m]\n",
+      "\u001B[36mFile \u001B[39m\u001B[32m~/PycharmProjects/DLAM_SealedSurfaces/venv/lib/python3.12/site-packages/torch/nn/modules/module.py:1773\u001B[39m, in \u001B[36mModule._wrapped_call_impl\u001B[39m\u001B[34m(self, *args, **kwargs)\u001B[39m\n\u001B[32m   1771\u001B[39m     \u001B[38;5;28;01mreturn\u001B[39;00m \u001B[38;5;28mself\u001B[39m._compiled_call_impl(*args, **kwargs)  \u001B[38;5;66;03m# type: ignore[misc]\u001B[39;00m\n\u001B[32m   1772\u001B[39m \u001B[38;5;28;01melse\u001B[39;00m:\n\u001B[32m-> \u001B[39m\u001B[32m1773\u001B[39m     \u001B[38;5;28;01mreturn\u001B[39;00m \u001B[38;5;28;43mself\u001B[39;49m\u001B[43m.\u001B[49m\u001B[43m_call_impl\u001B[49m\u001B[43m(\u001B[49m\u001B[43m*\u001B[49m\u001B[43margs\u001B[49m\u001B[43m,\u001B[49m\u001B[43m \u001B[49m\u001B[43m*\u001B[49m\u001B[43m*\u001B[49m\u001B[43mkwargs\u001B[49m\u001B[43m)\u001B[49m\n",
+      "\u001B[36mFile \u001B[39m\u001B[32m~/PycharmProjects/DLAM_SealedSurfaces/venv/lib/python3.12/site-packages/torch/nn/modules/module.py:1784\u001B[39m, in \u001B[36mModule._call_impl\u001B[39m\u001B[34m(self, *args, **kwargs)\u001B[39m\n\u001B[32m   1779\u001B[39m \u001B[38;5;66;03m# If we don't have any hooks, we want to skip the rest of the logic in\u001B[39;00m\n\u001B[32m   1780\u001B[39m \u001B[38;5;66;03m# this function, and just call forward.\u001B[39;00m\n\u001B[32m   1781\u001B[39m \u001B[38;5;28;01mif\u001B[39;00m \u001B[38;5;129;01mnot\u001B[39;00m (\u001B[38;5;28mself\u001B[39m._backward_hooks \u001B[38;5;129;01mor\u001B[39;00m \u001B[38;5;28mself\u001B[39m._backward_pre_hooks \u001B[38;5;129;01mor\u001B[39;00m \u001B[38;5;28mself\u001B[39m._forward_hooks \u001B[38;5;129;01mor\u001B[39;00m \u001B[38;5;28mself\u001B[39m._forward_pre_hooks\n\u001B[32m   1782\u001B[39m         \u001B[38;5;129;01mor\u001B[39;00m _global_backward_pre_hooks \u001B[38;5;129;01mor\u001B[39;00m _global_backward_hooks\n\u001B[32m   1783\u001B[39m         \u001B[38;5;129;01mor\u001B[39;00m _global_forward_hooks \u001B[38;5;129;01mor\u001B[39;00m _global_forward_pre_hooks):\n\u001B[32m-> \u001B[39m\u001B[32m1784\u001B[39m     \u001B[38;5;28;01mreturn\u001B[39;00m \u001B[43mforward_call\u001B[49m\u001B[43m(\u001B[49m\u001B[43m*\u001B[49m\u001B[43margs\u001B[49m\u001B[43m,\u001B[49m\u001B[43m \u001B[49m\u001B[43m*\u001B[49m\u001B[43m*\u001B[49m\u001B[43mkwargs\u001B[49m\u001B[43m)\u001B[49m\n\u001B[32m   1786\u001B[39m result = \u001B[38;5;28;01mNone\u001B[39;00m\n\u001B[32m   1787\u001B[39m called_always_called_hooks = \u001B[38;5;28mset\u001B[39m()\n",
+      "\u001B[36mFile \u001B[39m\u001B[32m~/PycharmProjects/DLAM_SealedSurfaces/venv/lib/python3.12/site-packages/torchvision/models/_utils.py:69\u001B[39m, in \u001B[36mIntermediateLayerGetter.forward\u001B[39m\u001B[34m(self, x)\u001B[39m\n\u001B[32m     67\u001B[39m out = OrderedDict()\n\u001B[32m     68\u001B[39m \u001B[38;5;28;01mfor\u001B[39;00m name, module \u001B[38;5;129;01min\u001B[39;00m \u001B[38;5;28mself\u001B[39m.items():\n\u001B[32m---> \u001B[39m\u001B[32m69\u001B[39m     x = \u001B[43mmodule\u001B[49m\u001B[43m(\u001B[49m\u001B[43mx\u001B[49m\u001B[43m)\u001B[49m\n\u001B[32m     70\u001B[39m     \u001B[38;5;28;01mif\u001B[39;00m name \u001B[38;5;129;01min\u001B[39;00m \u001B[38;5;28mself\u001B[39m.return_layers:\n\u001B[32m     71\u001B[39m         out_name = \u001B[38;5;28mself\u001B[39m.return_layers[name]\n",
+      "\u001B[36mFile \u001B[39m\u001B[32m~/PycharmProjects/DLAM_SealedSurfaces/venv/lib/python3.12/site-packages/torch/nn/modules/module.py:1773\u001B[39m, in \u001B[36mModule._wrapped_call_impl\u001B[39m\u001B[34m(self, *args, **kwargs)\u001B[39m\n\u001B[32m   1771\u001B[39m     \u001B[38;5;28;01mreturn\u001B[39;00m \u001B[38;5;28mself\u001B[39m._compiled_call_impl(*args, **kwargs)  \u001B[38;5;66;03m# type: ignore[misc]\u001B[39;00m\n\u001B[32m   1772\u001B[39m \u001B[38;5;28;01melse\u001B[39;00m:\n\u001B[32m-> \u001B[39m\u001B[32m1773\u001B[39m     \u001B[38;5;28;01mreturn\u001B[39;00m \u001B[38;5;28;43mself\u001B[39;49m\u001B[43m.\u001B[49m\u001B[43m_call_impl\u001B[49m\u001B[43m(\u001B[49m\u001B[43m*\u001B[49m\u001B[43margs\u001B[49m\u001B[43m,\u001B[49m\u001B[43m \u001B[49m\u001B[43m*\u001B[49m\u001B[43m*\u001B[49m\u001B[43mkwargs\u001B[49m\u001B[43m)\u001B[49m\n",
+      "\u001B[36mFile \u001B[39m\u001B[32m~/PycharmProjects/DLAM_SealedSurfaces/venv/lib/python3.12/site-packages/torch/nn/modules/module.py:1784\u001B[39m, in \u001B[36mModule._call_impl\u001B[39m\u001B[34m(self, *args, **kwargs)\u001B[39m\n\u001B[32m   1779\u001B[39m \u001B[38;5;66;03m# If we don't have any hooks, we want to skip the rest of the logic in\u001B[39;00m\n\u001B[32m   1780\u001B[39m \u001B[38;5;66;03m# this function, and just call forward.\u001B[39;00m\n\u001B[32m   1781\u001B[39m \u001B[38;5;28;01mif\u001B[39;00m \u001B[38;5;129;01mnot\u001B[39;00m (\u001B[38;5;28mself\u001B[39m._backward_hooks \u001B[38;5;129;01mor\u001B[39;00m \u001B[38;5;28mself\u001B[39m._backward_pre_hooks \u001B[38;5;129;01mor\u001B[39;00m \u001B[38;5;28mself\u001B[39m._forward_hooks \u001B[38;5;129;01mor\u001B[39;00m \u001B[38;5;28mself\u001B[39m._forward_pre_hooks\n\u001B[32m   1782\u001B[39m         \u001B[38;5;129;01mor\u001B[39;00m _global_backward_pre_hooks \u001B[38;5;129;01mor\u001B[39;00m _global_backward_hooks\n\u001B[32m   1783\u001B[39m         \u001B[38;5;129;01mor\u001B[39;00m _global_forward_hooks \u001B[38;5;129;01mor\u001B[39;00m _global_forward_pre_hooks):\n\u001B[32m-> \u001B[39m\u001B[32m1784\u001B[39m     \u001B[38;5;28;01mreturn\u001B[39;00m \u001B[43mforward_call\u001B[49m\u001B[43m(\u001B[49m\u001B[43m*\u001B[49m\u001B[43margs\u001B[49m\u001B[43m,\u001B[49m\u001B[43m \u001B[49m\u001B[43m*\u001B[49m\u001B[43m*\u001B[49m\u001B[43mkwargs\u001B[49m\u001B[43m)\u001B[49m\n\u001B[32m   1786\u001B[39m result = \u001B[38;5;28;01mNone\u001B[39;00m\n\u001B[32m   1787\u001B[39m called_always_called_hooks = \u001B[38;5;28mset\u001B[39m()\n",
+      "\u001B[36mFile \u001B[39m\u001B[32m~/PycharmProjects/DLAM_SealedSurfaces/venv/lib/python3.12/site-packages/torch/nn/modules/container.py:244\u001B[39m, in \u001B[36mSequential.forward\u001B[39m\u001B[34m(self, input)\u001B[39m\n\u001B[32m    242\u001B[39m \u001B[38;5;28;01mdef\u001B[39;00m\u001B[38;5;250m \u001B[39m\u001B[34mforward\u001B[39m(\u001B[38;5;28mself\u001B[39m, \u001B[38;5;28minput\u001B[39m):\n\u001B[32m    243\u001B[39m     \u001B[38;5;28;01mfor\u001B[39;00m module \u001B[38;5;129;01min\u001B[39;00m \u001B[38;5;28mself\u001B[39m:\n\u001B[32m--> \u001B[39m\u001B[32m244\u001B[39m         \u001B[38;5;28minput\u001B[39m = \u001B[43mmodule\u001B[49m\u001B[43m(\u001B[49m\u001B[38;5;28;43minput\u001B[39;49m\u001B[43m)\u001B[49m\n\u001B[32m    245\u001B[39m     \u001B[38;5;28;01mreturn\u001B[39;00m \u001B[38;5;28minput\u001B[39m\n",
+      "\u001B[36mFile \u001B[39m\u001B[32m~/PycharmProjects/DLAM_SealedSurfaces/venv/lib/python3.12/site-packages/torch/nn/modules/module.py:1773\u001B[39m, in \u001B[36mModule._wrapped_call_impl\u001B[39m\u001B[34m(self, *args, **kwargs)\u001B[39m\n\u001B[32m   1771\u001B[39m     \u001B[38;5;28;01mreturn\u001B[39;00m \u001B[38;5;28mself\u001B[39m._compiled_call_impl(*args, **kwargs)  \u001B[38;5;66;03m# type: ignore[misc]\u001B[39;00m\n\u001B[32m   1772\u001B[39m \u001B[38;5;28;01melse\u001B[39;00m:\n\u001B[32m-> \u001B[39m\u001B[32m1773\u001B[39m     \u001B[38;5;28;01mreturn\u001B[39;00m \u001B[38;5;28;43mself\u001B[39;49m\u001B[43m.\u001B[49m\u001B[43m_call_impl\u001B[49m\u001B[43m(\u001B[49m\u001B[43m*\u001B[49m\u001B[43margs\u001B[49m\u001B[43m,\u001B[49m\u001B[43m \u001B[49m\u001B[43m*\u001B[49m\u001B[43m*\u001B[49m\u001B[43mkwargs\u001B[49m\u001B[43m)\u001B[49m\n",
+      "\u001B[36mFile \u001B[39m\u001B[32m~/PycharmProjects/DLAM_SealedSurfaces/venv/lib/python3.12/site-packages/torch/nn/modules/module.py:1784\u001B[39m, in \u001B[36mModule._call_impl\u001B[39m\u001B[34m(self, *args, **kwargs)\u001B[39m\n\u001B[32m   1779\u001B[39m \u001B[38;5;66;03m# If we don't have any hooks, we want to skip the rest of the logic in\u001B[39;00m\n\u001B[32m   1780\u001B[39m \u001B[38;5;66;03m# this function, and just call forward.\u001B[39;00m\n\u001B[32m   1781\u001B[39m \u001B[38;5;28;01mif\u001B[39;00m \u001B[38;5;129;01mnot\u001B[39;00m (\u001B[38;5;28mself\u001B[39m._backward_hooks \u001B[38;5;129;01mor\u001B[39;00m \u001B[38;5;28mself\u001B[39m._backward_pre_hooks \u001B[38;5;129;01mor\u001B[39;00m \u001B[38;5;28mself\u001B[39m._forward_hooks \u001B[38;5;129;01mor\u001B[39;00m \u001B[38;5;28mself\u001B[39m._forward_pre_hooks\n\u001B[32m   1782\u001B[39m         \u001B[38;5;129;01mor\u001B[39;00m _global_backward_pre_hooks \u001B[38;5;129;01mor\u001B[39;00m _global_backward_hooks\n\u001B[32m   1783\u001B[39m         \u001B[38;5;129;01mor\u001B[39;00m _global_forward_hooks \u001B[38;5;129;01mor\u001B[39;00m _global_forward_pre_hooks):\n\u001B[32m-> \u001B[39m\u001B[32m1784\u001B[39m     \u001B[38;5;28;01mreturn\u001B[39;00m \u001B[43mforward_call\u001B[49m\u001B[43m(\u001B[49m\u001B[43m*\u001B[49m\u001B[43margs\u001B[49m\u001B[43m,\u001B[49m\u001B[43m \u001B[49m\u001B[43m*\u001B[49m\u001B[43m*\u001B[49m\u001B[43mkwargs\u001B[49m\u001B[43m)\u001B[49m\n\u001B[32m   1786\u001B[39m result = \u001B[38;5;28;01mNone\u001B[39;00m\n\u001B[32m   1787\u001B[39m called_always_called_hooks = \u001B[38;5;28mset\u001B[39m()\n",
+      "\u001B[36mFile \u001B[39m\u001B[32m~/PycharmProjects/DLAM_SealedSurfaces/venv/lib/python3.12/site-packages/torchvision/models/resnet.py:150\u001B[39m, in \u001B[36mBottleneck.forward\u001B[39m\u001B[34m(self, x)\u001B[39m\n\u001B[32m    147\u001B[39m out = \u001B[38;5;28mself\u001B[39m.bn1(out)\n\u001B[32m    148\u001B[39m out = \u001B[38;5;28mself\u001B[39m.relu(out)\n\u001B[32m--> \u001B[39m\u001B[32m150\u001B[39m out = \u001B[38;5;28;43mself\u001B[39;49m\u001B[43m.\u001B[49m\u001B[43mconv2\u001B[49m\u001B[43m(\u001B[49m\u001B[43mout\u001B[49m\u001B[43m)\u001B[49m\n\u001B[32m    151\u001B[39m out = \u001B[38;5;28mself\u001B[39m.bn2(out)\n\u001B[32m    152\u001B[39m out = \u001B[38;5;28mself\u001B[39m.relu(out)\n",
+      "\u001B[36mFile \u001B[39m\u001B[32m~/PycharmProjects/DLAM_SealedSurfaces/venv/lib/python3.12/site-packages/torch/nn/modules/module.py:1773\u001B[39m, in \u001B[36mModule._wrapped_call_impl\u001B[39m\u001B[34m(self, *args, **kwargs)\u001B[39m\n\u001B[32m   1771\u001B[39m     \u001B[38;5;28;01mreturn\u001B[39;00m \u001B[38;5;28mself\u001B[39m._compiled_call_impl(*args, **kwargs)  \u001B[38;5;66;03m# type: ignore[misc]\u001B[39;00m\n\u001B[32m   1772\u001B[39m \u001B[38;5;28;01melse\u001B[39;00m:\n\u001B[32m-> \u001B[39m\u001B[32m1773\u001B[39m     \u001B[38;5;28;01mreturn\u001B[39;00m \u001B[38;5;28;43mself\u001B[39;49m\u001B[43m.\u001B[49m\u001B[43m_call_impl\u001B[49m\u001B[43m(\u001B[49m\u001B[43m*\u001B[49m\u001B[43margs\u001B[49m\u001B[43m,\u001B[49m\u001B[43m \u001B[49m\u001B[43m*\u001B[49m\u001B[43m*\u001B[49m\u001B[43mkwargs\u001B[49m\u001B[43m)\u001B[49m\n",
+      "\u001B[36mFile \u001B[39m\u001B[32m~/PycharmProjects/DLAM_SealedSurfaces/venv/lib/python3.12/site-packages/torch/nn/modules/module.py:1784\u001B[39m, in \u001B[36mModule._call_impl\u001B[39m\u001B[34m(self, *args, **kwargs)\u001B[39m\n\u001B[32m   1779\u001B[39m \u001B[38;5;66;03m# If we don't have any hooks, we want to skip the rest of the logic in\u001B[39;00m\n\u001B[32m   1780\u001B[39m \u001B[38;5;66;03m# this function, and just call forward.\u001B[39;00m\n\u001B[32m   1781\u001B[39m \u001B[38;5;28;01mif\u001B[39;00m \u001B[38;5;129;01mnot\u001B[39;00m (\u001B[38;5;28mself\u001B[39m._backward_hooks \u001B[38;5;129;01mor\u001B[39;00m \u001B[38;5;28mself\u001B[39m._backward_pre_hooks \u001B[38;5;129;01mor\u001B[39;00m \u001B[38;5;28mself\u001B[39m._forward_hooks \u001B[38;5;129;01mor\u001B[39;00m \u001B[38;5;28mself\u001B[39m._forward_pre_hooks\n\u001B[32m   1782\u001B[39m         \u001B[38;5;129;01mor\u001B[39;00m _global_backward_pre_hooks \u001B[38;5;129;01mor\u001B[39;00m _global_backward_hooks\n\u001B[32m   1783\u001B[39m         \u001B[38;5;129;01mor\u001B[39;00m _global_forward_hooks \u001B[38;5;129;01mor\u001B[39;00m _global_forward_pre_hooks):\n\u001B[32m-> \u001B[39m\u001B[32m1784\u001B[39m     \u001B[38;5;28;01mreturn\u001B[39;00m \u001B[43mforward_call\u001B[49m\u001B[43m(\u001B[49m\u001B[43m*\u001B[49m\u001B[43margs\u001B[49m\u001B[43m,\u001B[49m\u001B[43m \u001B[49m\u001B[43m*\u001B[49m\u001B[43m*\u001B[49m\u001B[43mkwargs\u001B[49m\u001B[43m)\u001B[49m\n\u001B[32m   1786\u001B[39m result = \u001B[38;5;28;01mNone\u001B[39;00m\n\u001B[32m   1787\u001B[39m called_always_called_hooks = \u001B[38;5;28mset\u001B[39m()\n",
+      "\u001B[36mFile \u001B[39m\u001B[32m~/PycharmProjects/DLAM_SealedSurfaces/venv/lib/python3.12/site-packages/torch/nn/modules/conv.py:548\u001B[39m, in \u001B[36mConv2d.forward\u001B[39m\u001B[34m(self, input)\u001B[39m\n\u001B[32m    547\u001B[39m \u001B[38;5;28;01mdef\u001B[39;00m\u001B[38;5;250m \u001B[39m\u001B[34mforward\u001B[39m(\u001B[38;5;28mself\u001B[39m, \u001B[38;5;28minput\u001B[39m: Tensor) -> Tensor:\n\u001B[32m--> \u001B[39m\u001B[32m548\u001B[39m     \u001B[38;5;28;01mreturn\u001B[39;00m \u001B[38;5;28;43mself\u001B[39;49m\u001B[43m.\u001B[49m\u001B[43m_conv_forward\u001B[49m\u001B[43m(\u001B[49m\u001B[38;5;28;43minput\u001B[39;49m\u001B[43m,\u001B[49m\u001B[43m \u001B[49m\u001B[38;5;28;43mself\u001B[39;49m\u001B[43m.\u001B[49m\u001B[43mweight\u001B[49m\u001B[43m,\u001B[49m\u001B[43m \u001B[49m\u001B[38;5;28;43mself\u001B[39;49m\u001B[43m.\u001B[49m\u001B[43mbias\u001B[49m\u001B[43m)\u001B[49m\n",
+      "\u001B[36mFile \u001B[39m\u001B[32m~/PycharmProjects/DLAM_SealedSurfaces/venv/lib/python3.12/site-packages/torch/nn/modules/conv.py:543\u001B[39m, in \u001B[36mConv2d._conv_forward\u001B[39m\u001B[34m(self, input, weight, bias)\u001B[39m\n\u001B[32m    531\u001B[39m \u001B[38;5;28;01mif\u001B[39;00m \u001B[38;5;28mself\u001B[39m.padding_mode != \u001B[33m\"\u001B[39m\u001B[33mzeros\u001B[39m\u001B[33m\"\u001B[39m:\n\u001B[32m    532\u001B[39m     \u001B[38;5;28;01mreturn\u001B[39;00m F.conv2d(\n\u001B[32m    533\u001B[39m         F.pad(\n\u001B[32m    534\u001B[39m             \u001B[38;5;28minput\u001B[39m, \u001B[38;5;28mself\u001B[39m._reversed_padding_repeated_twice, mode=\u001B[38;5;28mself\u001B[39m.padding_mode\n\u001B[32m   (...)\u001B[39m\u001B[32m    541\u001B[39m         \u001B[38;5;28mself\u001B[39m.groups,\n\u001B[32m    542\u001B[39m     )\n\u001B[32m--> \u001B[39m\u001B[32m543\u001B[39m \u001B[38;5;28;01mreturn\u001B[39;00m \u001B[43mF\u001B[49m\u001B[43m.\u001B[49m\u001B[43mconv2d\u001B[49m\u001B[43m(\u001B[49m\n\u001B[32m    544\u001B[39m \u001B[43m    \u001B[49m\u001B[38;5;28;43minput\u001B[39;49m\u001B[43m,\u001B[49m\u001B[43m \u001B[49m\u001B[43mweight\u001B[49m\u001B[43m,\u001B[49m\u001B[43m \u001B[49m\u001B[43mbias\u001B[49m\u001B[43m,\u001B[49m\u001B[43m \u001B[49m\u001B[38;5;28;43mself\u001B[39;49m\u001B[43m.\u001B[49m\u001B[43mstride\u001B[49m\u001B[43m,\u001B[49m\u001B[43m \u001B[49m\u001B[38;5;28;43mself\u001B[39;49m\u001B[43m.\u001B[49m\u001B[43mpadding\u001B[49m\u001B[43m,\u001B[49m\u001B[43m \u001B[49m\u001B[38;5;28;43mself\u001B[39;49m\u001B[43m.\u001B[49m\u001B[43mdilation\u001B[49m\u001B[43m,\u001B[49m\u001B[43m \u001B[49m\u001B[38;5;28;43mself\u001B[39;49m\u001B[43m.\u001B[49m\u001B[43mgroups\u001B[49m\n\u001B[32m    545\u001B[39m \u001B[43m\u001B[49m\u001B[43m)\u001B[49m\n",
+      "\u001B[31mKeyboardInterrupt\u001B[39m: "
+     ]
+    }
+   ],
+   "source": [
     "dataset = PotsdamDataset(IMAGE_PATH, LABEL_PATH, patch_size=patch_size, stride=stride, device=DEVICE)\n",
->>>>>>> cb092920
     "train_loader, val_loader, test_loader = get_data_loaders(IMAGE_PATH, LABEL_PATH,patch_size,\n",
     "                     stride,\n",
     "                     dist=[0.8, 0.1, 0.1],\n",
     "                     batch_size=batch_size,\n",
     "                     device=DEVICE,\n",
-<<<<<<< HEAD
-    "                     mode=\"single\",\n",
-    "                     pin_memory=False,\n",
-    "                     num_workers=0,\n",
-=======
     "                     mode=classification_mode,\n",
     "                     pin_memory=True,\n",
     "                     num_workers=2,\n",
->>>>>>> cb092920
     "                     seed=42)\n",
     "\n",
-    "model = get_trained_deeplabv3_resnet101(model_path='../models/deeplab_stage3.pth', num_classes=num_classes, device=DEVICE)\n",
+    "model = get_trained_deeplabv3_resnet101(model_path='../models/deeplabv3_resnet101.pth', num_classes=num_classes, device=DEVICE)\n",
     "\n",
     "evaluate_segmentation(model=model, data_loader=test_loader, device=DEVICE, model_type='DeepLabV3', class_names=class_names, patch_size=patch_size, eval_path=EVAL_PATH + 'deeplabv3_resnet101.svg')"
    ],
    "metadata": {
     "collapsed": false,
     "ExecuteTime": {
-     "end_time": "2025-09-15T19:12:45.213743472Z",
-     "start_time": "2025-09-15T19:03:49.356657161Z"
+     "end_time": "2025-08-13T22:58:01.900459727Z",
+     "start_time": "2025-08-13T22:57:54.719184979Z"
     }
    },
    "id": "4f218a2788635ab"
@@ -650,25 +570,20 @@
   },
   {
    "cell_type": "code",
-   "execution_count": 14,
+   "execution_count": 6,
    "outputs": [
     {
      "name": "stderr",
      "output_type": "stream",
      "text": [
-      "/home/janina/PycharmProjects/DLAM_SealedSurfaces/venv/lib/python3.12/site-packages/albumentations/core/validation.py:114: UserWarning: ShiftScaleRotate is a special case of Affine transform. Please use Affine transform instead.\n",
-      "  original_init(self, **validated_kwargs)\n",
-      "/home/janina/PycharmProjects/DLAM_SealedSurfaces/src/dataset.py:27: UserWarning: Argument(s) 'var_limit' are not valid for transform GaussNoise\n",
-      "  A.GaussNoise(var_limit=(10.0, 50.0), p=0.3),\n",
-      "Building index: 100%|██████████| 24/24 [00:00<00:00, 305967.47it/s]\n",
-      "Building index: 100%|██████████| 24/24 [00:00<00:00, 216946.76it/s]\n",
-      "Building index: 100%|██████████| 24/24 [00:00<00:00, 141979.26it/s]\n",
-      "Building index: 100%|██████████| 24/24 [00:00<00:00, 202135.13it/s]\n",
+      "Building index: 100%|██████████| 24/24 [00:00<00:00, 319566.02it/s]\n",
       "Some weights of SegformerForSemanticSegmentation were not initialized from the model checkpoint at nvidia/segformer-b0-finetuned-ade-512-512 and are newly initialized because the shapes did not match:\n",
       "- decode_head.classifier.bias: found shape torch.Size([150]) in the checkpoint and torch.Size([6]) in the model instantiated\n",
       "- decode_head.classifier.weight: found shape torch.Size([150, 256, 1, 1]) in the checkpoint and torch.Size([6, 256, 1, 1]) in the model instantiated\n",
       "You should probably TRAIN this model on a down-stream task to be able to use it for predictions and inference.\n",
-      "Evaluating: 100%|██████████| 274/274 [00:41<00:00,  6.56it/s]\n"
+      "Evaluating: 100%|██████████| 274/274 [00:47<00:00,  5.79it/s]\n",
+      "/home/janina/PycharmProjects/DLAM_SealedSurfaces/src/evaluate.py:81: RuntimeWarning: invalid value encountered in divide\n",
+      "  per_class_iou = np.where(union > 0, intersection / union, 0.0)\n"
      ]
     },
     {
@@ -676,48 +591,39 @@
      "output_type": "stream",
      "text": [
       "Evaluation completed.\n",
-      "Pixel Accuracy: 0.8644\n",
-      "Mean IoU: 0.7241\n",
+      "Pixel Accuracy: 0.8490\n",
+      "Mean IoU: 0.5763\n",
       "Per-class IoU:\n",
-      "  Class 0: 0.7878\n",
-      "  Class 1: 0.8768\n",
-      "  Class 2: 0.7368\n",
-      "  Class 3: 0.7079\n",
-      "  Class 4: 0.6925\n",
-      "  Class 5: 0.5426\n"
-     ]
-    }
-   ],
-   "source": [
-<<<<<<< HEAD
-=======
+      "  Class 0: 0.7717\n",
+      "  Class 1: 0.8496\n",
+      "  Class 2: 0.6736\n",
+      "  Class 3: 0.6913\n",
+      "  Class 4: 0.4715\n",
+      "  Class 5: 0.0000\n"
+     ]
+    }
+   ],
+   "source": [
     "dataset = PotsdamDataset(IMAGE_PATH, LABEL_PATH, patch_size=patch_size, stride=stride, device=DEVICE)\n",
->>>>>>> cb092920
     "train_loader, val_loader, test_loader = get_data_loaders(IMAGE_PATH, LABEL_PATH,patch_size,\n",
     "                     stride,\n",
     "                     dist=[0.8, 0.1, 0.1],\n",
     "                     batch_size=batch_size,\n",
     "                     device=DEVICE,\n",
-<<<<<<< HEAD
-    "                     mode=\"single\",\n",
-    "                     pin_memory=False,\n",
-    "                     num_workers=0,\n",
-=======
     "                     mode=classification_mode,\n",
     "                     pin_memory=True,\n",
     "                     num_workers=2,\n",
->>>>>>> cb092920
     "                     seed=42)\n",
     "\n",
-    "model = get_trained_segformer_model('../models/segformer_stage3.pth', num_classes=num_classes, device=DEVICE)\n",
+    "model = get_trained_segformer_model('../models/segformer.pth', num_classes=num_classes, device=DEVICE)\n",
     "\n",
     "evaluate_segmentation(model=model, data_loader=test_loader, device=DEVICE, model_type='SegFormer', class_names=class_names, patch_size=patch_size, eval_path=EVAL_PATH + 'segformer.svg')"
    ],
    "metadata": {
     "collapsed": false,
     "ExecuteTime": {
-     "end_time": "2025-09-15T19:01:16.215117912Z",
-     "start_time": "2025-09-15T19:00:32.114465314Z"
+     "end_time": "2025-08-13T22:59:41.775480114Z",
+     "start_time": "2025-08-13T22:58:47.765132771Z"
     }
    },
    "id": "5ad10e6b9efe5090"
